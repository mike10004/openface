--- conflicted
+++ resolved
@@ -27,13 +27,6 @@
    model = createModel()
 end
 
-<<<<<<< HEAD
-
-=======
-if opt.cudnn then
-   cudnn.convert(model,cudnn)
-end
->>>>>>> e2d7513f
 criterion = nn.TripletEmbeddingCriterion(opt.alpha)
 
 if opt.cuda then
