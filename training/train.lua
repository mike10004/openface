--- conflicted
+++ resolved
@@ -88,19 +88,12 @@
    print('\n')
 
    collectgarbage()
-<<<<<<< HEAD
-  
+   
    local nnModel = sanitize(model:float():clone())
    if opt.cudnn then
     cudnn.convert(nnModel,nn)
    end
-=======
-   if opt.cudnn then
-    cudnn.convert(model,nn)
-   end
-   local nnModel = sanitize(model:float())
-   
->>>>>>> e2d7513f
+
    torch.save(paths.concat(opt.save, 'model_' .. epoch .. '.t7'), nnModel)
    torch.save(paths.concat(opt.save, 'optimState_' .. epoch .. '.t7'), optimState)
    collectgarbage()
